--- conflicted
+++ resolved
@@ -2,17 +2,12 @@
 use std::path::PathBuf;
 use std::sync::Arc;
 
-<<<<<<< HEAD
 use bumpalo::Bump;
 use bumpalo::collections::String as BumpString;
-use patricia_tree::PatriciaMap;
-
-use crate::html::{Href, Link, UsedLink, push_and_canonicalize, try_percent_decode};
-=======
-use crate::html::{Href, Link, UsedLink};
->>>>>>> bc8ae66b
-
-pub trait LinkCollector<P: Send>: Send {
+
+use crate::html::{Href, Link, push_and_canonicalize, try_percent_decode, UsedLink};
+
+pub trait LinkCollector<P>: Send {
     fn new() -> Self;
     fn ingest(&mut self, link: Link<'_, P>);
     fn merge(&mut self, other: Self);
@@ -79,11 +74,44 @@
     }
 }
 
+pub struct LocalLinksOnly<C> {
+    pub collector: C,
+    arena: Bump,
+}
+
+impl<P, C: LinkCollector<P>> LinkCollector<P> for LocalLinksOnly<C> {
+    fn new() -> Self {
+        LocalLinksOnly { collector: C::new(), arena: Bump::new() }
+    }
+
+    fn ingest(&mut self, mut link: Link<'_, P>) {
+        if let Link::Uses(ref mut used_link) = link {
+           let qs_start = used_link.href.0
+                .find(&['?', '#'][..])
+                .unwrap_or_else(|| used_link.href.0.len());
+
+            // try calling canonicalize
+            let path = used_link.path.to_str().unwrap_or("");
+            let mut href = BumpString::from_str_in(path, &self.arena);
+            push_and_canonicalize(&mut href, &try_percent_decode(&used_link.href.0[..qs_start]));
+
+            if is_bad_schema(&used_link.href.0.as_bytes()) {
+                return;
+            }
+        }
+
+        self.collector.ingest(link);
+    }
+
+    fn merge(&mut self, other: Self) {
+        self.collector.merge(other.collector);
+    }
+}
+
 /// Link collector used for actual link checking. Keeps track of broken links only.
 pub struct BrokenLinkCollector<P> {
     links: BTreeMap<String, LinkState<P>>,
     used_link_count: usize,
-    arena: Bump,
 }
 
 impl<P: Send + Copy> LinkCollector<P> for BrokenLinkCollector<P> {
@@ -91,36 +119,14 @@
         BrokenLinkCollector {
             links: BTreeMap::new(),
             used_link_count: 0,
-            arena: Bump::new(),
         }
     }
 
     fn ingest(&mut self, link: Link<'_, P>) {
         match link {
             Link::Uses(used_link) => {
-<<<<<<< HEAD
-                let qs_start = used_link.href.0
-                    .find(&['?', '#'][..])
-                    .unwrap_or_else(|| used_link.href.0.len());
-
-                // try calling canonicalize
-                let path = used_link.path.to_str().unwrap_or("");
-                let mut href = BumpString::from_str_in(path, &self.arena);
-                push_and_canonicalize(&mut href, &try_percent_decode(&used_link.href.0[..qs_start]));
-
-                // ingest only if the link has a good schema
-                if !is_bad_schema(&used_link.href.0.as_bytes()) {
-                    self.used_link_count += 1;
-                    if let Some(state) = self.links.get_mut(&used_link.href) {
-                        state.add_usage(&used_link);
-                    } else {
-                        let mut state = LinkState::Undefined(Vec::new());
-                        state.add_usage(&used_link);
-                        self.links.insert(used_link.href, state);
-                    }
-                }
-=======
                 self.used_link_count += 1;
+
                 self.links
                     .entry(used_link.href.0.to_owned())
                     .and_modify(|state| state.add_usage(&used_link))
@@ -129,7 +135,6 @@
                         state.add_usage(&used_link);
                         state
                     });
->>>>>>> bc8ae66b
             }
             Link::Defines(defined_link) => {
                 self.links
